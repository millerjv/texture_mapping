# Script for generating a "full" texture map for a primitive model,
# including sidewalls, given a collection of images with camera poses.

import os
os.environ["PYOPENGL_PLATFORM"] = "egl"
import json
import re
import numpy as np
import argparse
import trimesh
import pyrender
import png
import time
import cv2
import imageio
import subprocess
from pyquaternion import Quaternion
from satellite_stereo.lib import latlon_utm_converter
from satellite_stereo.lib import latlonalt_enu_converter
from satellite_stereo.lib.plyfile import PlyData, PlyElement
import shutil

# Compute the dimensions of a new image resized such that the max
# dimension (width or height) is at most max_dim. Returns a tuple
# (resized_width, resized_height) and an optional scale factor.
def resized_image_dims_for_max_dim(imwidth, imheight, max_dim):
    if imwidth <= max_dim and imheight <= max_dim:
        return (imwidth, imheight), 1.0

    if float(imwidth) / max_dim > float(imheight) / max_dim:
        scale = max_dim / imwidth
        resized_dims = (max_dim,
                        max(int(round(float(imheight) * max_dim / imwidth)), 1))
    else:
        scale = max_dim / imheight
        resized_dims = (max(int(round(float(imwidth) * max_dim / imheight)), 1),
                        max_dim)

    return resized_dims, scale

# Resize the provided color buffer to the provided maximum size (on
# either dimension), and save to a png file called 'image_name'.
def resize_and_save_color_buffer_to_png(image, max_dim, image_name):
    height = np.shape(image)[0]
    width = np.shape(image)[1]

    if width <= max_dim and height <= max_dim:
        png.from_array(image, 'RGB').save(image_name)
    else:
        resized_dims, _ = resized_image_dims_for_max_dim(width, height, max_dim)
        resized = cv2.resize(image, dsize=resized_dims,
                             interpolation=cv2.INTER_AREA)
        png.from_array(resized, 'RGB').save(image_name)

# Transform a depth map to the range [0,255].
def normalize_and_discretize_depth_buffer(depth):
    # Depth of zero is a sentinel value.
    depth_masked = np.ma.masked_equal(depth, 0.0)
    depth_min = depth_masked.min(axis=0).min(axis=0)
    depth_max = depth_masked.max(axis=0).max(axis=0)
    depth_normalized = (255 * (depth_masked - depth_min) /
                        (depth_max - depth_min)).filled(0).astype(np.uint8)
    return depth_normalized

# Normalize the values of and resize the provided depth buffer to the
# provided maximum size (on either dimension), and save to a png file
# called 'image_name'.
def resize_and_save_depth_buffer_to_png(depth, max_dim, image_name):
    depth_normalized = normalize_and_discretize_depth_buffer(depth)

    height = np.shape(depth_normalized)[0]
    width = np.shape(depth_normalized)[1]

    if width <= max_dim and height <= max_dim:
        png.from_array(depth_normalized, 'L').save(image_name)
    else:
        resized_dims, _ = resized_image_dims_for_max_dim(width, height, max_dim)
        resized = cv2.resize(depth_normalized, dsize=resized_dims,
                             interpolation=cv2.INTER_AREA)
        png.from_array(resized, 'L').save(image_name)

def unit_projection_onto_plane(vector, normal):
    projection = vector - np.dot(vector, normal) * normal
    return projection / np.linalg.norm(projection)


class PerspectiveCamera(object):
    def __init__(self, image_name, camera_spec):
        self.image_name = image_name
        self.width = camera_spec[0]
        self.height = camera_spec[1]
        self.K = np.array([[camera_spec[2],            0.0, camera_spec[4]],
                           [           0.0, camera_spec[3], camera_spec[5]],
                           [           0.0,            0.0,            1.0]])
        quat = Quaternion(camera_spec[6], camera_spec[7],
                          camera_spec[8], camera_spec[9])
        self.R = quat.rotation_matrix
        self.t = np.array([camera_spec[10],
                           camera_spec[11],
                           camera_spec[12]]).transpose()

        # Save the "standard" y-down pose.
        self.pose_ydown = np.concatenate(
            (np.concatenate((self.R, np.expand_dims(self.t, axis=1)), axis=1),
             np.array([[0, 0, 0, 1]])), axis=0)

        # Convert pose from Y-Down to Y-Up ("OpenGL") coordinates.
        X180 = np.array([[1, 0, 0], [0, -1, 0], [0, 0, -1]])
        self.R = np.dot(X180, self.R)
        self.t = np.dot(X180, self.t)

        self.pose = np.concatenate(
            (np.concatenate((self.R, np.expand_dims(self.t, axis=1)), axis=1),
             np.array([[0, 0, 0, 1]])), axis=0)
        # pyrender expects us to provide a camera-to-world transform, so
        # invert the pose.
        self.pose = np.linalg.inv(self.pose)

        # Compute a reasonable zNear and zFar, based on the projection
        # of the camera location on the (negative) viewing direction,
        # assuming that the scene is located near the origin.
        camera_pos = -np.dot(np.transpose(self.R), self.t)
        view_dir = np.dot(np.transpose(self.R),
                          np.array([[0.0], [0.0], [-1.0]]))
        scene_distance = -np.dot(np.transpose(camera_pos), view_dir)

        znear = max(scene_distance - 1e5, 1.0)
        zfar = scene_distance + 1e5

        self.pyrender_camera = pyrender.IntrinsicsCamera(
            fx=camera_spec[2], fy=camera_spec[3],
            cx=camera_spec[4], cy=camera_spec[5],
            znear=znear, zfar=zfar, name=image_name)

    def project_ydown(self, points):
        num_points = np.shape(points)[0]

        # Convert points to homogeneous coordinates.
        points_homogeneous = np.concatenate(
            (points, np.ones((num_points, 1))), axis=1)
        proj3 = np.dot(self.K,
                       np.dot(self.pose_ydown,
                              np.transpose(points_homogeneous))[0:3])
        proj = np.array([proj3[0] / proj3[2],
                         proj3[1] / proj3[2]]).transpose()
        return proj

class Reconstruction(object):
    def __init__(self, recon_path):
        if not os.path.isabs(recon_path):
            fpath = os.path.abspath(recon_path)
        self.recon_path = recon_path

        # Get metadata from aoi.json file.
        with open(os.path.join(recon_path, 'aoi.json')) as fp:
            self.bbox = json.load(fp)
            self.lat0 = (self.bbox['lat_min'] + self.bbox['lat_max']) / 2.0
            self.lon0 = (self.bbox['lon_min'] + self.bbox['lon_max']) / 2.0
            self.alt0 = self.bbox['alt_min']

        # Read the UTM zone information.
        self.utm_zone = self.bbox['zone_number']
        self.hemisphere = self.bbox['hemisphere']

        # Read the camera data.
        with open(
            os.path.join(
            recon_path,
            'colmap/sfm_pinhole/debug/kai_cameras.json')) as fp:
            # 'colmap/skew_correct/pinhole_dict.json')) as fp:
            camera_data = json.load(fp)
            self.cameras = {}
            for image, camera in camera_data.items():
                self.cameras[image] = PerspectiveCamera(image, camera)

    def write_meta(self, fname):
        with open(fname, 'w') as fp:
            json.dump(self.meta, fp, indent=2)

    def utm_to_enu(self, points):
        # Convert points in UTM coordinates to ENU.
        lat, lon = latlon_utm_converter.eastnorth_to_latlon(points[:, 0:1],
                                                            points[:, 1:2],
                                                            self.utm_zone,
                                                            self.hemisphere)
        alt = points[:, 2:3]
        x, y, z = latlonalt_enu_converter.latlonalt_to_enu(lat, lon, alt,
                                                           self.lat0,
                                                           self.lon0,
                                                           self.alt0)
        return np.concatenate((x, y, z), axis=1)

    def norm_coord(self, point):
        # the point is in utm coordinate
        # (easting, northing, elevation)
        (x, y, z) = point

        u = (x - self.ll[0]) / (self.lr[0] - self.ll[0])
        v = (y - self.ll[1]) / (self.ul[1] - self.ll[1])

        return u, v


class FullTextureMapper(object):
    def __init__(self, ply_path, recon_path, local_texture_path):
        self.reconstruction = Reconstruction(recon_path)
        self.local_texture_path = local_texture_path

        # @kai remove previous texture images
        if os.path.exists(self.local_texture_path):
            shutil.rmtree(self.local_texture_path)
        os.makedirs(self.local_texture_path)
        
        # @kai no longer needed
        # self.ply_data = PlyData.read(ply_path)
        # self.vertices = self.ply_data.elements[0]
        # self.faces = self.ply_data.elements[1]

        trimesh.tol.merge = 1.0e-3
        self.tmesh = trimesh.load(ply_path)
        print 'num_vertices: ', np.shape(self.tmesh.vertices)
        
        # Transform vertices from UTM to ENU.
        vertices_enu = self.reconstruction.utm_to_enu(self.tmesh.vertices)
        print 'tmesh.vertices_enu:', vertices_enu[0:2, :]
        self.tmesh.vertices = vertices_enu
        # self.tmesh.export('./mesh_enu.ply')

        # Recolor the facets.
        num_facets = self.tmesh.facets.size
        print 'number of facets:', num_facets
        # facet_index = long(0)

        # TODO(snavely): Why are some facets showing up as gray? Are they
        # somehow facing the wrong direction? Do those faces not show up in the
        # list of facets?
        for facet_index, facet in enumerate(self.tmesh.facets):
            # Random trimesh colors have random hue but nearly full saturation
            # and value. Useful for visualization and debugging.

            # tmesh.visual.face_colors[facet] = trimesh.visual.random_color()
            r, g, b = self.color_index_to_color(facet_index)
            # Last 255 is for alpha channel (fully opaque).
            self.tmesh.visual.face_colors[facet] = np.array([r, g, b, 255],
                                                            dtype=np.uint8)
            # self.tmesh.visual.face_colors[facet] = np.array([20, 20, 0, 255], dtype=np.uint8)
            # facet_index = facet_index + 1
        
        self.mesh = pyrender.Mesh.from_trimesh(self.tmesh, smooth=False)
        self.scene = pyrender.Scene(ambient_light=(1.0, 1.0, 1.0))
        self.scene.add(self.mesh)

        self.ply_textured = None
        # self.texture_ply()

    def color_index_to_color(self, color_index):
        # red is the lower 8-bits, then green, then blue.
        r = color_index & 0xff
        g = (color_index >> 8) & 0xff
        b = (color_index >> 16) & 0xff

        if g > 60:
            print color_index, '->', r, g, b
        return r, g, b

    def color_buffer_to_color_indices(self, color):
        # red is the lowest 8-bits, then green, then blue.
        color_indices = (
            color[:,:,0] + 256 * color[:,:,1] + 65536 * color[:,:,2])
        return color_indices

    def test_rendering(self):
        width = 2000
        height = 2000
        renderer = pyrender.OffscreenRenderer(width, height)
        test_camera = pyrender.IntrinsicsCamera(
            fx=866.0 * 1000.0, fy=866.0 * 1000.0, cx=1000.0, cy=0.0, #cy=1000.0,
            znear=1000.0, zfar=1.0e8)
        test_camera_pose = np.array([[1, 0, 0, 0],
                                     [0, 1, 0, 0],
                                     [0, 0, 1, 1.0e6],
                                     [0, 0, 0, 1]])

        self.scene.add(test_camera, pose=test_camera_pose)
        t = time.time()
        color, depth = renderer.render(self.scene)
        elapsed = time.time() - t
        print 'Time to render:', elapsed

        resize_and_save_color_buffer_to_png(color, 2048, 'test_render.png')
        resize_and_save_depth_buffer_to_png(depth, 2048, 'test_depth.png')

    def test_rendering_on_real_camera(self):
        image_name, camera = (self.reconstruction.cameras.items())[0]
        print 'rendering image', image_name

        color, depth = self.render_from_camera(camera)
        image = imageio.imread(image_name)

        self.create_local_texture(camera, 0, image)

        # resize_and_save_color_buffer_to_png(color, 1024,
        #                                     image_name + '_render.png')
        # resize_and_save_depth_buffer_to_png(depth, 1024,
        #                                     image_name + '_depth.png')

    # Render the loaded scene from the provided camera. Returns color and depth
    # buffers.
    def render_from_camera(self, camera):
        renderer = pyrender.OffscreenRenderer(camera.width, camera.height)

        node = self.scene.add(camera.pyrender_camera, pose=camera.pose)

        t = time.time()
        color, depth = renderer.render(self.scene)
        elapsed = time.time() - t
        print 'Time to render:', elapsed

        self.scene.remove_node(node)

        return color, depth

    def create_textures(self):
        num_cameras = len(self.reconstruction.cameras)
        num_facets = self.tmesh.facets.size

        print 'num_cameras:', num_cameras
        print 'num_facets:', num_facets
        
        # Num cameras by num facets matrix counting the visibility of
        # each facet in each image
        facet_pixel_counts = np.zeros((num_cameras, num_facets),
                                      dtype=np.int16)

        camera_index = 0
        # for image, camera in self.reconstruction.cameras.items():
        facet_uv_coords = {}

        for image_name, camera in self.reconstruction.cameras.items()[0:1]:
            print 'rendering image', image_name
            print 'camera.K:'
            print camera.K
            print 'camera.pose (inverse):'
            print camera.pose

            image = imageio.imread(image_name)
            color, depth = self.render_from_camera(camera)

            # Count number of times each color appears.
            color_indices = self.color_buffer_to_color_indices(color)
            elems, counts = np.unique(color_indices, return_counts=True)
            print 'unique colors:', elems.size

            for elem, count in zip(elems, counts):
                if elem >= 0 and elem < num_facets:
                    facet_index = elem #  - 1
                    print 'Creating local texture for facet', facet_index
                    facet_pixel_counts[camera_index, facet_index] = count
                    uv_coords = self.create_local_texture(
                        camera, facet_index, image)
                    facet_uv_coords[facet_index] = uv_coords
                else:
                    print 'Skipping out-of-range facet_index', elem # -1

            facet_bboxes = self.generate_texture_atlas('texture.png')

            for facet_index, bbox in facet_bboxes.items():
                # For each facet, apply the offset into the global texture map.
                # @kai u is along the column axis, while v is along the row axis
                # facet_uv_coords[facet_index] = (
                #     facet_uv_coords[facet_index] + np.array([bbox[1], bbox[0]]))
                facet_uv_coords[facet_index] = (
                    facet_uv_coords[facet_index] + np.array([bbox[0], bbox[1]]))

<<<<<<< HEAD
            # TODO: Actually assign these UV coordinates to faces and save to a
            # ply file.

=======
            # TODO: Actually assign these UV coordinates to faces.
            print('Assigning per-face texture...')
            FullTextureMapper.write_textured_trimesh(self.tmesh, facet_uv_coords, 'texture.png', 'textured.ply')
            
>>>>>>> 8c0d2772
            # Debugging output.
            resize_and_save_color_buffer_to_png(color, 1024,
                                                image_name + '_render.png')
            resize_and_save_depth_buffer_to_png(depth, 1024,
                                                image_name + '_depth.png')

    @staticmethod
    def write_textured_trimesh(trimesh_obj, facet_uv_coords, texture_img, out_ply):
        # load texture image
        img = imageio.imread(texture_img)
        img_height, img_width, _ = img.shape

        # build face-->facet mapping
        face2facet_mapping = []
        for facet_idx, facet in enumerate(trimesh_obj.facets):
            for idx, face_idx in enumerate(np.sort(facet)):
                face2facet_mapping.append([int(face_idx), (int(facet_idx), int(idx))])
        face2facet_mapping = dict(face2facet_mapping)
        
        # write to ply file
        with open(out_ply, 'w') as fp:
            # write header
            header = ('ply\nformat ascii 1.0\n'
                      'comment TextureFile {}\n'
                      'element vertex {}\n'
                      'property float x\n'
                      'property float y\n'
                      'property float z\n'
                      'element face {}\n'               
                      'property list uint8 int32 vertex_index\n'
                      'property list uint8 float texcoord\n'
                      'end_header\n')
            header = header.format(texture_img,
                                   len(trimesh_obj.vertices),
                                   len(trimesh_obj.faces))
            fp.write(header)

            # start writing vertices
            for idx, vertex in enumerate(trimesh_obj.vertices):
                vertex = np.float32(vertex)
                fp.write('{} {} {}\n'.format(vertex[0], vertex[1], vertex[2]))

            # start writing faces and textures
            cnt = 0
            for face_idx, face in enumerate(trimesh_obj.faces):
                if face_idx not in face2facet_mapping:
                    print('Face: {} has no cooresponding facet'.format(face_idx))
                    uv_coords = np.zeros((3, 2))
                    cnt += 1
                else:
                    facet_idx, idx = face2facet_mapping[face_idx]

                    if facet_idx not in facet_uv_coords: 
                        print('Face: {}, cooresponding facet: {} has no texture'.format(
                            face_idx, facet_idx))
                        uv_coords = np.zeros((3, 2))
                        cnt += 1
                    else:
                        uv_coords = facet_uv_coords[facet_idx][idx*3:(idx+1)*3, :]

                face_str = '{}'.format(np.uint8(len(face)))
                for vertex_idx in np.sort(face):
                    face_str += ' {}'.format(np.int32(vertex_idx))
                face_str += '\n'

                texcoord_str = '{}'.format(np.uint8(len(face) * 2))
                for uv in uv_coords:
                    # needs to convert the origin from upper-left to lower-left expected by OpenGL
                    # https://community.khronos.org/t/texture-mapping-upper-left-hand-origin/61068/5
                    u = np.float32(uv[0]) / img_width
                    v = 1.0 - np.float32(uv[1]) / img_height
                    texcoord_str += ' {} {}'.format(u, v)
                texcoord_str += '\n'

                fp.write(face_str + texcoord_str)

            print('{}/{} ({}%) faces untextured'.format(cnt, len(trimesh_obj.faces), 100.0 * float(cnt)/len(trimesh_obj.faces)))

    def create_local_texture(self, camera, facet_index, image,
                             max_side_length=256):
        # Gather the vertices for this facet.
        # vertices = self.tmesh.vertices[
        #     self.tmesh.faces[self.tmesh.facets[facet_index]]]
        # vertices_shape = np.shape(vertices)
        # assert vertices_shape[2] == 3
        # vertices = np.reshape(vertices,
        #                       (vertices_shape[0] * vertices_shape[1], 3))

        # @kai access the faces inside a facet with increasing face_idx
        #  access the vertices inside a face with increasing vertex_idx
        #  the same access order is used in write_textured_trimesh
        vertices = []
        for face_idx in np.sort(self.tmesh.facets[facet_index]):
            face = self.tmesh.faces[face_idx]
            if len(face) != 3:  # only collect triangular face
                continue
            for vertex_idx in np.sort(face):
                vertex = self.tmesh.vertices[vertex_idx]
                vertices.append([vertex[0], vertex[1], vertex[2]])
        vertices = np.array(vertices)

        # Project the vertices into the image.
        projections = camera.project_ydown(vertices)

        # Clamp projections to image boundaries.
        # TODO(snavely): Consider more intelligent handling of
        # out-of-bounds issues.
        projections = np.clip(projections,
                              np.array([0.0, 0.0]),
                              np.array([camera.width-1, camera.height-1]))

        # Compute the bounding box in image space.
        # Compute 2D bounding box of projected uv coordinates.
        proj_bbox = np.stack((np.amin(projections, axis=0),
                              np.amax(projections, axis=0)))


        # Snap the bounding box to integer coordinates via floor and
        # ceiling operations.
        proj_bbox = np.array(
            [[np.floor(proj_bbox[0,0]), np.floor(proj_bbox[0,1])],
             [np.ceil(proj_bbox[1,0]), np.ceil(proj_bbox[1,1])]],
            dtype=np.int32)

        # TODO(snavely): optionally pad the bounding box to avoid
        # boundary effects.
        
        local_uv_coords = projections - proj_bbox[0,:]

        # Crop the image and save to a file.
        image_cropped = (
            image[proj_bbox[0,1]:proj_bbox[1,1]+1,
                  proj_bbox[0,0]:proj_bbox[1,0]+1])

        # crop_width, crop_height = np.shape(image_cropped)
        # @kai
        crop_height, crop_width = np.shape(image_cropped)

        # Check the size against the requested max size.
        resized_dims, scale = resized_image_dims_for_max_dim(
            crop_width, crop_height, max_side_length)

        if scale < 1.0:
            # Scale the cropped patch and the uv_coords accordingly.
            local_uv_coords = scale * local_uv_coords
            image_cropped = cv2.resize(image_cropped, dsize=resized_dims,
                                       interpolation=cv2.INTER_AREA)

        image_name = os.path.join(self.local_texture_path,
                                  'texture_%05d.png' % facet_index)
        png.from_array(image_cropped, 'L').save(image_name)

        return local_uv_coords


    # Generate a texture atlas by running the 'atlas' program, and returning a
    # bounding box for each facet's local texture within the atlas.
    def generate_texture_atlas(self, output_image_name):
        print 'Generating texture atlas'
        atlas_bin='/phoenix/S2/snavely/code/atlas/atlas'
        subprocess.call(
            '{} {} -o {} -t {}'.format(atlas_bin,
                                       self.local_texture_path,
                                       output_image_name,
                                       '/tmp/atlas.txt'), shell=True)

        with open('/tmp/atlas.txt') as fp:
            atlas_lines = fp.readlines()

        facet_bboxes = {}
        for line in atlas_lines:
            fields = line.split()
            tex_name = fields[0]
            tex_name_fields = tex_name.split('_')
            facet_index = int(tex_name_fields[1])

            x = int(fields[1])
            y = int(fields[2])
            w = int(fields[3])
            h = int(fields[4])
            
            facet_bboxes[facet_index] = (x, y, w, h)

        return facet_bboxes


    # Given an assignment from facets to images, create a texture map.
    # Returns a texture image and a list of uv-coordinates per vertex
    # per face.
    # 
    # Inputs:
    #   facet_assignments: array of length num_facets, containing
    #     string identifying image to be used for texturing.
    #
    # Outputs:
    #   image: texture atlas
    #   uv_coords: per-vertex per-face list of texture coordinates
    def create_textures_from_facet_assignments(facet_assignments):
        pass

    # write texture coordinate to vertex
    def texture_ply(self):
        # drop the RGB properties, and add two new properties (u, v)
        # vert_list = []
        # for vert in self.vertices.data:
        #     vert = vert.tolist()   # convert to tuple
        # vertices_utm = np.reshape(self.vertices.data
        vertices_utm = np.stack((self.vertices['x'],
                                 self.vertices['y'],
                                 self.vertices['z']), axis=1)
        vertices_enu = self.reconstruction.utm_to_enu(vertices_utm)

        # vert_list.append(xyz)

        # vert_list.append(vert[0:3]+(u, v))
        # vertices = np.array(vert_list,
        #                     dtype=[('x', '<f4'), ('y', '<f4'), ('z', '<f4')])
        #                           ('u', '<f4'), ('v', '<f4')])
        # vert_el = PlyElement.describe(vertices, 'vertex',
        #                                comments=['point coordinate, texture coordinate'])
        # self.ply_textured = PlyData([vert_el, self.faces], text=True)
        print 'ply_vertices:', vertices_enu[0:2,:]

        renderer = pyrender.OffscreenRenderer(1000, 1000)
        for image, camera in self.reconstruction.cameras.items():
            # print camera.project(vertices_enu[0,:])
            test_camera = pyrender.PerspectiveCamera(yfov=np.pi / 3.0)
            test_camera_pose = np.array([[1, 0, 0, 0],
                                         [0, 1, 0, 0],
                                         [0, 0, 1, 1000.0],
                                         [0, 0, 0, 1]])
            # self.scene.add(camera.pyrender_camera, camera.pose)
            self.scene.add(test_camera, pose=test_camera_pose)
            light = pyrender.SpotLight(color=np.ones(3),
                                       intensity=3.0,
                                       innerConeAngle=np.pi/16.0)
            # self.scene.add(light, pose=camera.pose)
            # self.scene.add(light, pose=test_camera_pose)
            # renderer = pyrender.OffscreenRenderer(camera.width, camera.height)
            color, depth = renderer.render(self.scene)
            # png.from_array(color, 'RGB').save(image + '_render.png')
            png.from_array(color, 'RGB').save('test_render.png')


    # fname should not come with a file extension
    def save_texture(self, fname):
        # convert tiff to jpg
        os.system('gdal_translate -ot Byte -of jpeg {} {}.jpg'.format(self.tiff.fpath, fname))
        # remove the intermediate file
        os.remove(fname + '.jpg.aux.xml')

    # fname and texture_fname should not come with a file extension
    def save_ply(self, fname, texture_fname):
        name = texture_fname[texture_fname.rfind('/')+1:]
        self.ply_textured.comments = ['TextureFile {}.jpg'.format(name), ]   # add texture file into the comment
        self.ply_textured.write('{}.ply'.format(fname))
        TextureMapper.insert_uv_to_face('{}.ply'.format(fname))

    def save(self, fname):
        # convert tiff to jpg
        os.system('gdal_translate -ot Byte -of jpeg {} {}.jpg'.format(self.tiff.fpath, fname))
        # remove the intermediate file
        os.remove(fname + '.jpg.aux.xml')
        # save ply
        name = fname[fname.rfind('/')+1:]
        self.ply_textured.comments = ['TextureFile {}.jpg'.format(name), ]   # add texture file into the comment
        self.ply_textured.write('{}.ply'.format(fname))
        TextureMapper.insert_uv_to_face('{}.ply'.format(fname))

    # write texture coordinate to face
    @staticmethod
    def insert_uv_to_face(ply_path):
        ply = PlyData.read(ply_path)
        uv_coord = ply['vertex'][['u', 'v']]
        vert_cnt = ply['vertex'].count

        with open(ply_path) as fp:
            all_lines = fp.readlines()
        modified = []
        flag = False; cnt = 0
        for line in all_lines:
            line = line.strip()
            if cnt < vert_cnt:
                modified.append(line)
            if line == 'property list uchar int vertex_indices':
                modified.append('property list uchar float texcoord')
            if flag:
                cnt += 1
            if line == 'end_header':
                flag = True
            if cnt > vert_cnt: # start modify faces
                face = [int(x) for x in line.split(' ')]
                face_vert_cnt = face[0]
                line += ' {}'.format(face_vert_cnt * 2)
                for i in range(1, face_vert_cnt + 1):
                    idx = face[i]
                    line += ' {} {}'.format(uv_coord[idx]['u'],  uv_coord[idx]['v'])
                modified.append(line)
        with open(ply_path, 'w') as fp:
            fp.writelines([line + '\n' for line in modified])


def test():
    # Base path for the reconstruction (cameras and images) to be used
    # in texture mapping.
    recon_path = 'testdata'

    # Location of the ply file to be texture mapped.
    ply_path = 'testdata/aoi.ply'
    texture_mapper = FullTextureMapper(ply_path, recon_path, '/tmp/textures')

    # texture_mapper.test_rendering()
    # texture_mapper.test_rendering_on_real_camera()
    texture_mapper.create_textures()

    # texture_mapper.save('testdata/textured')


def deploy():
    parser = argparse.ArgumentParser(description='texture-map a .ply to a .tif ')
    parser.add_argument('mesh', help='path/to/.ply/file')
    parser.add_argument('orthophoto', help='path/to/.tif/file')
    parser.add_argument('filename', help='filename for the output files. will output '
                                       '{filename}.ply and {filename}.jpg')
    args = parser.parse_args()

    texture_mapper = TextureMapper(args.mesh, args.orthophoto)
    texture_mapper.save(args.filename)


if __name__ == '__main__':
    test()
    # deploy()<|MERGE_RESOLUTION|>--- conflicted
+++ resolved
@@ -206,12 +206,13 @@
         self.reconstruction = Reconstruction(recon_path)
         self.local_texture_path = local_texture_path
 
-        # @kai remove previous texture images
+        # Remove previous texture images.
+        # TODO: make this a safer operation by creating a temporary directory.
         if os.path.exists(self.local_texture_path):
             shutil.rmtree(self.local_texture_path)
         os.makedirs(self.local_texture_path)
         
-        # @kai no longer needed
+        # Kai says: no longer needed
         # self.ply_data = PlyData.read(ply_path)
         # self.vertices = self.ply_data.elements[0]
         # self.faces = self.ply_data.elements[1]
@@ -366,27 +367,23 @@
 
             for facet_index, bbox in facet_bboxes.items():
                 # For each facet, apply the offset into the global texture map.
-                # @kai u is along the column axis, while v is along the row axis
-                # facet_uv_coords[facet_index] = (
-                #     facet_uv_coords[facet_index] + np.array([bbox[1], bbox[0]]))
+                # u is along the column axis, while v is along the row axis.
                 facet_uv_coords[facet_index] = (
                     facet_uv_coords[facet_index] + np.array([bbox[0], bbox[1]]))
 
-<<<<<<< HEAD
-            # TODO: Actually assign these UV coordinates to faces and save to a
-            # ply file.
-
-=======
-            # TODO: Actually assign these UV coordinates to faces.
             print('Assigning per-face texture...')
-            FullTextureMapper.write_textured_trimesh(self.tmesh, facet_uv_coords, 'texture.png', 'textured.ply')
+            FullTextureMapper.write_textured_trimesh(self.tmesh, facet_uv_coords,
+                                                     'texture.png',
+                                                     'textured.ply')
+            # Clean up local texture data.
+            # TODO: make this a safer operation by creating a temporary directory.
+            shutil.rmtree(self.local_texture_path)
             
->>>>>>> 8c0d2772
             # Debugging output.
-            resize_and_save_color_buffer_to_png(color, 1024,
-                                                image_name + '_render.png')
-            resize_and_save_depth_buffer_to_png(depth, 1024,
-                                                image_name + '_depth.png')
+            # resize_and_save_color_buffer_to_png(color, 1024,
+            #                                     image_name + '_render.png')
+            # resize_and_save_depth_buffer_to_png(depth, 1024,
+            #                                     image_name + '_depth.png')
 
     @staticmethod
     def write_textured_trimesh(trimesh_obj, facet_uv_coords, texture_img, out_ply):
@@ -565,6 +562,9 @@
             
             facet_bboxes[facet_index] = (x, y, w, h)
 
+        # Clean up.
+        os.remove('/tmp/atlas.txt')
+
         return facet_bboxes
 
 
